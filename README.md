# FHIR Package Loader

FHIR Package Loader provides TypeScript/JavaScript classes for loading FHIR packages and querying them for FHIR resources. It can load FHIR packages from a local cache, the FHIR registry, an NPM registry, and/or the FHIR build server.

## FHIR Foundation Project Statement

- Maintainers: This project is maintained by the HL7 community.
- Issues / Discussion: For FHIR Package Loader issues, such as bug reports, comments, suggestions, questions, and feature requests, visit [FHIR Package Loader GitHub Issues](https://github.com/standardhealth/fhir-package-loader/issues). For discussion of FHIR Shorthand and its associated projects, visit the FHIR Community Chat @ https://chat.fhir.org. The [#shorthand stream](https://chat.fhir.org/#narrow/stream/215610-shorthand) is used for all FHIR Shorthand questions and discussion.
- License: All contributions to this project will be released under the Apache 2.0 License, and a copy of this license can be found in [LICENSE](LICENSE).
- Contribution Policy: The FHIR Package Loader Contribution Policy can be found in [CONTRIBUTING.md](CONTRIBUTING.md).
- Security Information: The FHIR Package Loader Security Information can be found in [SECURITY.md](SECURITY.md).
- Compliance Information: FHIR Package Loader is designed to work with FHIR packages that are based on FHIR R4, FHIR R4B, or FHIR R5.

# Usage

FHIR Package Loader can be used directly via a command line interface (CLI) or it can be used as a dependency library in another JavaScript/TypeScript project.

The current implementation of FHIR Package Loader requires [Node.js](https://nodejs.org/) to be installed on the user's system. Users should install Node.js 18, although other current LTS versions are also expected to work. Future versions of FHIR Package Loader may provide web-friendly JavaScript implementations that do not require Node.js.

## Using the FHIR Package Loader Command Line Interface (CLI)

To download and install FHIR packages through the command line, you can run the following command directly:

```sh
npx fhir-package-loader install <package#version...> # downloads specified FHIR packages
```

_Note: `package@version` is also supported to maintain backwards-compatibility with fhir-package-loader 1.x._

`npx` will ensure you are using the latest version and will allow you to run the CLI without needing to install and manage any dependency.

Alternately, if you'd like to install the fhir-package-loader package, it can be installed globally:

```sh
npm install -g fhir-package-loader # installs FHIR Package Loader utility from npm
```

After installation, the `fhir-package-loader` command line will be available on your path. Use the `fpl` command to invoke it:

```sh
fpl --help # outputs information about using the command line
fpl install --help

fpl install <package#version...> # downloads specified FHIR packages
```

With both approaches, the same commands are available. The install command allows you to specify the FHIR packages to download, along with a few additional options:

```sh
Usage: fpl install <fhirPackages...> [options]

download and unzip specified FHIR packages

Arguments:
  fhirPackages      list of FHIR packages to load using the format packageId#packageVersion or packageId@packageVersion

Options:
  -c, --cachePath <dir>  where to save packages to and load definitions from (default is the local [FHIR cache](https://confluence.hl7.org/pages/viewpage.action?pageId=66928417#FHIRPackageCache-Location))
  -d, --debug       output extra debugging information
  -h, --help        display help for command
```

General information about any command can be found with `fpl --help`:

```sh
Usage: fpl [options] [command]

CLI for downloading FHIR packages

Options:
  -v, --version                        output the version number
  -h, --help                           display help for command

Commands:
  install [options] <fhirPackages...>  download and unzip specified FHIR packages
  help [command]                       display help for command

Examples:
  fpl install hl7.fhir.us.core#current
  fpl install hl7.fhir.us.core#4.0.0 hl7.fhir.us.mcode@2.0.0 --cachePath ./myProject
```

## Using FHIR Package Loader as a Library

FHIR Package Loader can be used as a library to download FHIR packages, query their contents, and retrieve FHIR resources. The primary interface of interest is the `PackageLoader`:

```ts
export interface PackageLoader {
  loadPackage(name: string, version: string): Promise<LoadStatus>;
  getPackageLoadStatus(name: string, version: string): LoadStatus;
  findPackageInfos(name: string): PackageInfo[];
  findPackageInfo(name: string, version: string): PackageInfo | undefined;
  findPackageJSONs(name: string): any[];
  findPackageJSON(name: string, version: string): any | undefined;
  findResourceInfos(key: string, options?: FindResourceInfoOptions): ResourceInfo[];
  findResourceInfo(key: string, options?: FindResourceInfoOptions): ResourceInfo | undefined;
  findResourceJSONs(key: string, options?: FindResourceInfoOptions): any[];
  findResourceJSON(key: string, options?: FindResourceInfoOptions): any | undefined;
  clear(): void;
}
```

> _NOTE: The FHIR Package Loader 1.x API is no longer supported. FHIR Package Loader 2.0 is a complete rewrite with an entirely different API._

### PackageLoader Implementations

The [default PackageLoader](src/loader/DefaultPackageLoader.ts) implementation provides the most common package loader approach:
* package and resource metadata is stored and queried in an in-memory [sql.js](https://github.com/sql-js/sql.js) database
* the standard FHIR cache is used for local storage of unzipped packages (`$USER_HOME/.fhir/packages`)
* the standard FHIR registry is used (`packages.fhir.org`) for downloading published packages, falling back to `packages2.fhir.org` when necessary
  * unless an `FPL_REGISTRY` environment variable is defined, in which case its value is used as the URL for an NPM registry to use _instead_ of the standard FHIR registry
* the `build.fhir.org` build server is used for downloading _current_ builds of packages

To instantiate the default `PackageLoader`, import the asynchronous `defaultPackageLoader` function and invoke it, optionally passing in an `options` object with a log method to use for logging:

```ts
import { defaultPackageLoader, LoadStatus } from 'fhir-package-loader';

// somewhere in your code...
const log = (level: string, message: string) => console.log(`${level}: ${message}`);
const loader = await defaultPackageLoader({ log });
const status = await loader.loadPackage('hl7.fhir.us.core', '6.1.0');
if (status !== LoadStatus.LOADED) {
  // ...
}
```

To instantiate the default `PackageLoader` with a set of standalone JSON or XML resources that should be pre-loaded, use the `defaultPackageLoaderWithLocalResources` function instead, passing in an array of file paths to folders containing the resources to load.

For more control over the `PackageLoader`, use the [BasePackageLoader](src/loader/BasePackageLoader.ts). This allows you to specify the [PackageDB](src/db), [PackageCache](src/cache), [RegistryClient](src/registry), and [CurrentBuildClient](src/current) you wish to use. FHIRPackageLoader comes with implementations of each of these, but you may also provide your own implementations that adhere to the relevant interfaces.

### PackageLoader Functions

The `PackageLoader` interface provides the following functions:

#### `loadPackage(name: string, version: string): Promise<LoadStatus>`

Loads the specified package version. The version may be a specific version (e.g., `1.2.3`), a wildcard patch version (e.g., `1.2.x`), `dev` (to indicate the local development build in your FHIR cache), `current` (to indicate the current master/main build), `current$branchname` (to indicate the current build on a specific branch), or `latest` (to indicate the most recent published version). Returns the [LoadStatus](src/loader/PackageLoader.ts).

#### `getPackageLoadStatus(name: string, version: string): LoadStatus`

Gets the [LoadStatus](src/loader/PackageLoader.ts) for the specified package version. The returned value will be `LoadStatus.LOADED` if it is already loaded, `LoadStatus.NOT_LOADED` if it has not yet been loaded, or `LoadStatus.FAILED` if it was attempted but failed to load. This function supports specific versions (e.g. `1.2.3`), `dev`, `current`, and `current$branchname`. It does _not_ support wildcard patch versions (e.g., `1.2.x`) nor does it support the `latest` version.

#### `findPackageInfos(name: string): PackageInfo[]`

Finds loaded packages by name and returns the corresponding array of [PackageInfo](src/package/PackageInfo.ts) objects or an empty array if there are no matches.

#### `findPackageInfo(name: string, version: string): PackageInfo | undefined`

Finds a loaded package by its name and version, and returns the corresponding [PackageInfo](src/package/PackageInfo.ts) or `undefined` is there is not a match. In the case of multiple matches, the info for last package loaded will be returned. This function supports specific versions (e.g. `1.2.3`), `dev`, `current`, and `current$branchname`.

#### `findPackageJSONs(name: string): any[]`

Finds loaded packages by name and returns the corresponding array of `package.json` JSON objects from the packages, or an empty array if there are no matches. 

#### `findPackageJSON(name: string, version: string): any | undefined`

Finds a loaded package by name and version, and returns the corresponding `package.json` JSON object from the packages, or `undefined` if there is not a match. In the case of multiple matches, the `package.json` from the last package loaded will be returned. This function supports specific versions (e.g. `1.2.3`), `dev`, `current`, and `current$branchname`.

#### `findResourceInfos(key: string, options?: FindResourceInfoOptions): ResourceInfo[]`

Finds loaded resources by a key and returns the corresponding array of [ResourceInfo](src/package/ResourceInfo.ts) objects or an empty array if there are no matches. The key will be matched against resources by their `id`, `name`, or `url`. An [options](src/package/ResourceInfo.ts) object may also be passed in to scope the search to a specific set of resource types and/or a specific package, and/or to limit the number of results returned.

#### `findResourceInfo(key: string, options?: FindResourceInfoOptions): ResourceInfo | undefined`

Finds a loaded resource by a key and returns the corresponding [ResourceInfo](src/package/ResourceInfo.ts) or `undefined` if there is not a match. The key will be matched against resources by their `id`, `name`, or `url`. An [options](src/package/ResourceInfo.ts) object may also be passed in to scope the search to a specific set of resource types and/or a specific package. If a set of resource types is specified in the options, then the order of the resource types determines which resource is returned in the case of multiple matches (i.e., the resource types are assumed to be in priority order). If there are still multiple matches, the info for the last resource loaded will be returned. 

#### `findResourceJSONs(key: string, options?: FindResourceInfoOptions): any[]`

Finds loaded resources by a key and returns the corresponding array of JSON FHIR definitions or an empty array if there are no matches. The key will be matched against resources by their `id`, `name`, or `url`. An [options](src/package/ResourceInfo.ts) object may also be passed in to scope the search to a specific set of resource types and/or a specific package, and/or to limit the number of results returned.

#### `findResourceJSON(key: string, options?: FindResourceInfoOptions): any | undefined`

Finds a loaded resource by a key and returns the corresponding FHIR JSON definition or `undefined` if there is not a match. The key will be matched against resources by their `id`, `name`, or `url`. An [options](src/package/ResourceInfo.ts) object may also be passed in to scope the search to a specific set of resource types and/or a specific package. If a set of resource types is specified in the options, then the order of the resource types determines which resource is returned in the case of multiple matches (i.e., the resource types are assumed to be in priority order). If there are still multiple matches, the the last resource loaded will be returned. 

#### `clear(): void`

Clears all packages and resources from the loader.

# For Developers

## Installation

FHIR Package Loader is a [TypeScript](https://www.typescriptlang.org/) project. At a minimum, it requires [Node.js](https://nodejs.org/) to build, test, and run the CLI. Developers should install Node.js 18, although other current LTS versions are also expected to work.

Once Node.js is installed, run the following command from this project's root folder:

```sh
npm install
```

# License

<<<<<<< HEAD
Copyright 2022-2024 Health Level Seven International
=======
Copyright 2022-2024 The MITRE Corporation
>>>>>>> 6fc82fa5

Licensed under the Apache License, Version 2.0 (the "License");
you may not use this file except in compliance with the License.
You may obtain a copy of the License at

    http://www.apache.org/licenses/LICENSE-2.0

Unless required by applicable law or agreed to in writing, software
distributed under the License is distributed on an "AS IS" BASIS,
WITHOUT WARRANTIES OR CONDITIONS OF ANY KIND, either express or implied.
See the License for the specific language governing permissions and
limitations under the License.<|MERGE_RESOLUTION|>--- conflicted
+++ resolved
@@ -105,11 +105,12 @@
 ### PackageLoader Implementations
 
 The [default PackageLoader](src/loader/DefaultPackageLoader.ts) implementation provides the most common package loader approach:
-* package and resource metadata is stored and queried in an in-memory [sql.js](https://github.com/sql-js/sql.js) database
-* the standard FHIR cache is used for local storage of unzipped packages (`$USER_HOME/.fhir/packages`)
-* the standard FHIR registry is used (`packages.fhir.org`) for downloading published packages, falling back to `packages2.fhir.org` when necessary
-  * unless an `FPL_REGISTRY` environment variable is defined, in which case its value is used as the URL for an NPM registry to use _instead_ of the standard FHIR registry
-* the `build.fhir.org` build server is used for downloading _current_ builds of packages
+
+- package and resource metadata is stored and queried in an in-memory [sql.js](https://github.com/sql-js/sql.js) database
+- the standard FHIR cache is used for local storage of unzipped packages (`$USER_HOME/.fhir/packages`)
+- the standard FHIR registry is used (`packages.fhir.org`) for downloading published packages, falling back to `packages2.fhir.org` when necessary
+  - unless an `FPL_REGISTRY` environment variable is defined, in which case its value is used as the URL for an NPM registry to use _instead_ of the standard FHIR registry
+- the `build.fhir.org` build server is used for downloading _current_ builds of packages
 
 To instantiate the default `PackageLoader`, import the asynchronous `defaultPackageLoader` function and invoke it, optionally passing in an `options` object with a log method to use for logging:
 
@@ -151,7 +152,7 @@
 
 #### `findPackageJSONs(name: string): any[]`
 
-Finds loaded packages by name and returns the corresponding array of `package.json` JSON objects from the packages, or an empty array if there are no matches. 
+Finds loaded packages by name and returns the corresponding array of `package.json` JSON objects from the packages, or an empty array if there are no matches.
 
 #### `findPackageJSON(name: string, version: string): any | undefined`
 
@@ -163,7 +164,7 @@
 
 #### `findResourceInfo(key: string, options?: FindResourceInfoOptions): ResourceInfo | undefined`
 
-Finds a loaded resource by a key and returns the corresponding [ResourceInfo](src/package/ResourceInfo.ts) or `undefined` if there is not a match. The key will be matched against resources by their `id`, `name`, or `url`. An [options](src/package/ResourceInfo.ts) object may also be passed in to scope the search to a specific set of resource types and/or a specific package. If a set of resource types is specified in the options, then the order of the resource types determines which resource is returned in the case of multiple matches (i.e., the resource types are assumed to be in priority order). If there are still multiple matches, the info for the last resource loaded will be returned. 
+Finds a loaded resource by a key and returns the corresponding [ResourceInfo](src/package/ResourceInfo.ts) or `undefined` if there is not a match. The key will be matched against resources by their `id`, `name`, or `url`. An [options](src/package/ResourceInfo.ts) object may also be passed in to scope the search to a specific set of resource types and/or a specific package. If a set of resource types is specified in the options, then the order of the resource types determines which resource is returned in the case of multiple matches (i.e., the resource types are assumed to be in priority order). If there are still multiple matches, the info for the last resource loaded will be returned.
 
 #### `findResourceJSONs(key: string, options?: FindResourceInfoOptions): any[]`
 
@@ -171,7 +172,7 @@
 
 #### `findResourceJSON(key: string, options?: FindResourceInfoOptions): any | undefined`
 
-Finds a loaded resource by a key and returns the corresponding FHIR JSON definition or `undefined` if there is not a match. The key will be matched against resources by their `id`, `name`, or `url`. An [options](src/package/ResourceInfo.ts) object may also be passed in to scope the search to a specific set of resource types and/or a specific package. If a set of resource types is specified in the options, then the order of the resource types determines which resource is returned in the case of multiple matches (i.e., the resource types are assumed to be in priority order). If there are still multiple matches, the the last resource loaded will be returned. 
+Finds a loaded resource by a key and returns the corresponding FHIR JSON definition or `undefined` if there is not a match. The key will be matched against resources by their `id`, `name`, or `url`. An [options](src/package/ResourceInfo.ts) object may also be passed in to scope the search to a specific set of resource types and/or a specific package. If a set of resource types is specified in the options, then the order of the resource types determines which resource is returned in the case of multiple matches (i.e., the resource types are assumed to be in priority order). If there are still multiple matches, the the last resource loaded will be returned.
 
 #### `clear(): void`
 
@@ -191,11 +192,7 @@
 
 # License
 
-<<<<<<< HEAD
 Copyright 2022-2024 Health Level Seven International
-=======
-Copyright 2022-2024 The MITRE Corporation
->>>>>>> 6fc82fa5
 
 Licensed under the Apache License, Version 2.0 (the "License");
 you may not use this file except in compliance with the License.
